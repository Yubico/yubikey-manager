--- conflicted
+++ resolved
@@ -488,15 +488,10 @@
     valid_to = now + datetime.timedelta(days=valid_days)
 
     try:
-<<<<<<< HEAD
-        cert = controller.sign_cert_builder(
-            slot, algorithm, builder, touch_callback=prompt_for_touch, pin=pin)
-=======
         controller.generate_self_signed_certificate(
             slot, public_key, subject, now, valid_to,
-            touch_callback=prompt_for_touch)
-
->>>>>>> bc815dcf
+            touch_callback=prompt_for_touch, pin=pin)
+
     except APDUError as e:
         logger.error('Failed to generate certificate for slot %s', slot,
                      exc_info=e)
@@ -534,18 +529,9 @@
         data, default_backend())
 
     try:
-<<<<<<< HEAD
-        csr = controller.sign_csr_builder(
-            slot, public_key, builder, touch_callback=prompt_for_touch, pin=pin)
-    except APDUError as e:
-        logger.error(
-            'Failed to generate Certificate Signing Request for slot %s', slot,
-            exc_info=e)
-=======
         csr = controller.generate_certificate_signing_request(
-            slot, public_key, subject, touch_callback=prompt_for_touch)
+            slot, public_key, subject, touch_callback=prompt_for_touch, pin=pin)
     except APDUError:
->>>>>>> bc815dcf
         ctx.fail('Certificate Signing Request generation failed.')
 
     csr_output.write(csr.public_bytes(encoding=serialization.Encoding.PEM))
